--- conflicted
+++ resolved
@@ -7752,11 +7752,7 @@
   {
     "version": 1,
     "context_length": 32768,
-<<<<<<< HEAD
-    "model_name": "DianJin-R1",
-=======
     "model_name": "HuatuoGPT-o1-Qwen2.5",
->>>>>>> ba9206f2
     "model_lang": [
       "en",
       "zh"
@@ -7765,19 +7761,99 @@
       "chat",
       "tools"
     ],
-<<<<<<< HEAD
+    "model_description": "HuatuoGPT-o1 is a medical LLM designed for advanced medical reasoning. It generates a complex thought process, reflecting and refining its reasoning, before providing a final response.",
+    "model_specs": [
+      {
+        "model_format": "pytorch",
+        "model_size_in_billions": 7,
+        "quantizations": [
+          "none"
+        ],
+        "model_id": "FreedomIntelligence/HuatuoGPT-o1-7B"
+      },
+      {
+        "model_format": "pytorch",
+        "model_size_in_billions": 72,
+        "quantizations": [
+          "none"
+        ],
+        "model_id": "FreedomIntelligence/HuatuoGPT-o1-72B"
+      }
+    ],
+    "chat_template": "{%- if tools %}\n    {{- '<|im_start|>system\\n' }}\n    {%- if messages[0]['role'] == 'system' %}\n        {{- messages[0]['content'] }}\n    {%- else %}\n        {{- 'You are Qwen, created by Alibaba Cloud. You are a helpful assistant.' }}\n    {%- endif %}\n    {{- \"\\n\\n# Tools\\n\\nYou may call one or more functions to assist with the user query.\\n\\nYou are provided with function signatures within <tools></tools> XML tags:\\n<tools>\" }}\n    {%- for tool in tools %}\n        {{- \"\\n\" }}\n        {{- tool | tojson }}\n    {%- endfor %}\n    {{- \"\\n</tools>\\n\\nFor each function call, return a json object with function name and arguments within <tool_call></tool_call> XML tags:\\n<tool_call>\\n{\\\"name\\\": <function-name>, \\\"arguments\\\": <args-json-object>}\\n</tool_call><|im_end|>\\n\" }}\n{%- else %}\n    {%- if messages[0]['role'] == 'system' %}\n        {{- '<|im_start|>system\\n' + messages[0]['content'] + '<|im_end|>\\n' }}\n    {%- else %}\n        {{- '<|im_start|>system\\nYou are Qwen, created by Alibaba Cloud. You are a helpful assistant.<|im_end|>\\n' }}\n    {%- endif %}\n{%- endif %}\n{%- for message in messages %}\n    {%- if (message.role == \"user\") or (message.role == \"system\" and not loop.first) or (message.role == \"assistant\" and not message.tool_calls) %}\n        {{- '<|im_start|>' + message.role + '\\n' + message.content + '<|im_end|>' + '\\n' }}\n    {%- elif message.role == \"assistant\" %}\n        {{- '<|im_start|>' + message.role }}\n        {%- if message.content %}\n            {{- '\\n' + message.content }}\n        {%- endif %}\n        {%- for tool_call in message.tool_calls %}\n            {%- if tool_call.function is defined %}\n                {%- set tool_call = tool_call.function %}\n            {%- endif %}\n            {{- '\\n<tool_call>\\n{\"name\": \"' }}\n            {{- tool_call.name }}\n            {{- '\", \"arguments\": ' }}\n            {{- tool_call.arguments | tojson }}\n            {{- '}\\n</tool_call>' }}\n        {%- endfor %}\n        {{- '<|im_end|>\\n' }}\n    {%- elif message.role == \"tool\" %}\n        {%- if (loop.index0 == 0) or (messages[loop.index0 - 1].role != \"tool\") %}\n            {{- '<|im_start|>user' }}\n        {%- endif %}\n        {{- '\\n<tool_response>\\n' }}\n        {{- message.content }}\n        {{- '\\n</tool_response>' }}\n        {%- if loop.last or (messages[loop.index0 + 1].role != \"tool\") %}\n            {{- '<|im_end|>\\n' }}\n        {%- endif %}\n    {%- endif %}\n{%- endfor %}\n{%- if add_generation_prompt %}\n    {{- '<|im_start|>assistant\\n' }}\n{%- endif %}\n",
+    "stop_token_ids": [
+      151643,
+      151644,
+      151645
+    ],
+    "stop": [
+      "<|endoftext|>",
+      "<|im_start|>",
+      "<|im_end|>"
+    ]
+  },
+  {
+    "version": 1,
+    "context_length": 131072,
+    "model_name": "HuatuoGPT-o1-LLaMA-3.1",
+    "model_lang": [
+      "en"
+    ],
+    "model_ability": [
+      "chat",
+      "tools"
+    ],
+    "model_description": "HuatuoGPT-o1 is a medical LLM designed for advanced medical reasoning. It generates a complex thought process, reflecting and refining its reasoning, before providing a final response.",
+    "model_specs": [
+      {
+        "model_format": "pytorch",
+        "model_size_in_billions": 8,
+        "quantizations": [
+          "none"
+        ],
+        "model_id": "FreedomIntelligence/HuatuoGPT-o1-8B"
+      },
+      {
+        "model_format": "pytorch",
+        "model_size_in_billions": 70,
+        "quantizations": [
+          "none"
+        ],
+        "model_id": "FreedomIntelligence/HuatuoGPT-o1-70B"
+      }
+    ],
+    "chat_template": "{{- bos_token }}\n{%- if custom_tools is defined %}\n    {%- set tools = custom_tools %}\n{%- endif %}\n{%- if not tools_in_user_message is defined %}\n    {%- set tools_in_user_message = true %}\n{%- endif %}\n{%- if not date_string is defined %}\n    {%- set date_string = \"26 Jul 2024\" %}\n{%- endif %}\n{%- if not tools is defined %}\n    {%- set tools = none %}\n{%- endif %}\n\n{#- This block extracts the system message, so we can slot it into the right place. #}\n{%- if messages[0]['role'] == 'system' %}\n    {%- set system_message = messages[0]['content']|trim %}\n    {%- set messages = messages[1:] %}\n{%- else %}\n    {%- set system_message = \"\" %}\n{%- endif %}\n\n{#- System message + builtin tools #}\n{{- \"<|start_header_id|>system<|end_header_id|>\\n\\n\" }}\n{%- if builtin_tools is defined or tools is not none %}\n    {{- \"Environment: ipython\\n\" }}\n{%- endif %}\n{%- if builtin_tools is defined %}\n    {{- \"Tools: \" + builtin_tools | reject('equalto', 'code_interpreter') | join(\", \") + \"\\n\\n\"}}\n{%- endif %}\n{{- \"Cutting Knowledge Date: December 2023\\n\" }}\n{{- \"Today Date: \" + date_string + \"\\n\\n\" }}\n{%- if tools is not none and not tools_in_user_message %}\n    {{- \"You have access to the following functions. To call a function, please respond with JSON for a function call.\" }}\n    {{- 'Respond in the format {\"name\": function name, \"parameters\": dictionary of argument name and its value}.' }}\n    {{- \"Do not use variables.\\n\\n\" }}\n    {%- for t in tools %}\n        {{- t | tojson(indent=4) }}\n        {{- \"\\n\\n\" }}\n    {%- endfor %}\n{%- endif %}\n{{- system_message }}\n{{- \"<|eot_id|>\" }}\n\n{#- Custom tools are passed in a user message with some extra guidance #}\n{%- if tools_in_user_message and not tools is none %}\n    {#- Extract the first user message so we can plug it in here #}\n    {%- if messages | length != 0 %}\n        {%- set first_user_message = messages[0]['content']|trim %}\n        {%- set messages = messages[1:] %}\n    {%- else %}\n        {{- raise_exception(\"Cannot put tools in the first user message when there's no first user message!\") }}\n{%- endif %}\n    {{- '<|start_header_id|>user<|end_header_id|>\\n\\n' -}}\n    {{- \"Given the following functions, please respond with a JSON for a function call \" }}\n    {{- \"with its proper arguments that best answers the given prompt.\\n\\n\" }}\n    {{- 'Respond in the format {\"name\": function name, \"parameters\": dictionary of argument name and its value}.' }}\n    {{- \"Do not use variables.\\n\\n\" }}\n    {%- for t in tools %}\n        {{- t | tojson(indent=4) }}\n        {{- \"\\n\\n\" }}\n    {%- endfor %}\n    {{- first_user_message + \"<|eot_id|>\"}}\n{%- endif %}\n\n{%- for message in messages %}\n    {%- if not (message.role == 'ipython' or message.role == 'tool' or 'tool_calls' in message) %}\n        {{- '<|start_header_id|>' + message['role'] + '<|end_header_id|>\\n\\n'+ message['content'] | trim + '<|eot_id|>' }}\n    {%- elif 'tool_calls' in message %}\n        {%- if not message.tool_calls|length == 1 %}\n            {{- raise_exception(\"This model only supports single tool-calls at once!\") }}\n        {%- endif %}\n        {%- set tool_call = message.tool_calls[0].function %}\n        {%- if builtin_tools is defined and tool_call.name in builtin_tools %}\n            {{- '<|start_header_id|>assistant<|end_header_id|>\\n\\n' -}}\n            {{- \"<|python_tag|>\" + tool_call.name + \".call(\" }}\n            {%- for arg_name, arg_val in tool_call.arguments | items %}\n                {{- arg_name + '=\"' + arg_val + '\"' }}\n                {%- if not loop.last %}\n                    {{- \", \" }}\n                {%- endif %}\n                {%- endfor %}\n            {{- \")\" }}\n        {%- else  %}\n            {{- '<|start_header_id|>assistant<|end_header_id|>\\n\\n' -}}\n            {{- '{\"name\": \"' + tool_call.name + '\", ' }}\n            {{- '\"parameters\": ' }}\n            {{- tool_call.arguments | tojson }}\n            {{- \"}\" }}\n        {%- endif %}\n        {%- if builtin_tools is defined %}\n            {#- This means we're in ipython mode #}\n            {{- \"<|eom_id|>\" }}\n        {%- else %}\n            {{- \"<|eot_id|>\" }}\n        {%- endif %}\n    {%- elif message.role == \"tool\" or message.role == \"ipython\" %}\n        {{- \"<|start_header_id|>ipython<|end_header_id|>\\n\\n\" }}\n        {%- if message.content is mapping or message.content is iterable %}\n            {{- message.content | tojson }}\n        {%- else %}\n            {{- message.content }}\n        {%- endif %}\n        {{- \"<|eot_id|>\" }}\n    {%- endif %}\n{%- endfor %}\n{%- if add_generation_prompt %}\n    {{- '<|start_header_id|>assistant<|end_header_id|>\\n\\n' }}\n{%- endif %}\n",
+    "stop_token_ids": [
+      128001,
+      128008,
+      128009
+    ],
+    "stop": [
+      "<|end_of_text|>",
+      "<|eot_id|>",
+      "<|eom_id|>"
+    ]
+  },
+  {
+    "version": 1,
+    "context_length": 32768,
+    "model_name": "DianJin-R1",
+    "model_lang": [
+      "en",
+      "zh"
+    ],
+    "model_ability": [
+      "chat",
+      "tools"
+    ],
     "model_description": "Tongyi DianJin is a financial intelligence solution platform built by Alibaba Cloud, dedicated to providing financial business developers with a convenient artificial intelligence application development environment.",
-=======
-    "model_description": "HuatuoGPT-o1 is a medical LLM designed for advanced medical reasoning. It generates a complex thought process, reflecting and refining its reasoning, before providing a final response.",
->>>>>>> ba9206f2
-    "model_specs": [
-      {
-        "model_format": "pytorch",
-        "model_size_in_billions": 7,
-        "quantizations": [
-          "none"
-        ],
-<<<<<<< HEAD
+    "model_specs": [
+      {
+        "model_format": "pytorch",
+        "model_size_in_billions": 7,
+        "quantizations": [
+          "none"
+        ],
         "model_id": "DianJin/DianJin-R1-7B"
       },
       {
@@ -7889,17 +7965,6 @@
         ],
         "model_id": "mradermacher/DianJin-R1-32B-i1-GGUF",
         "model_file_name_template": "DianJin-R1-32B.{quantization}.gguf"
-=======
-        "model_id": "FreedomIntelligence/HuatuoGPT-o1-7B"
-      },
-      {
-        "model_format": "pytorch",
-        "model_size_in_billions": 72,
-        "quantizations": [
-          "none"
-        ],
-        "model_id": "FreedomIntelligence/HuatuoGPT-o1-72B"
->>>>>>> ba9206f2
       }
     ],
     "chat_template": "{%- if tools %}\n    {{- '<|im_start|>system\\n' }}\n    {%- if messages[0]['role'] == 'system' %}\n        {{- messages[0]['content'] }}\n    {%- else %}\n        {{- 'You are Qwen, created by Alibaba Cloud. You are a helpful assistant.' }}\n    {%- endif %}\n    {{- \"\\n\\n# Tools\\n\\nYou may call one or more functions to assist with the user query.\\n\\nYou are provided with function signatures within <tools></tools> XML tags:\\n<tools>\" }}\n    {%- for tool in tools %}\n        {{- \"\\n\" }}\n        {{- tool | tojson }}\n    {%- endfor %}\n    {{- \"\\n</tools>\\n\\nFor each function call, return a json object with function name and arguments within <tool_call></tool_call> XML tags:\\n<tool_call>\\n{\\\"name\\\": <function-name>, \\\"arguments\\\": <args-json-object>}\\n</tool_call><|im_end|>\\n\" }}\n{%- else %}\n    {%- if messages[0]['role'] == 'system' %}\n        {{- '<|im_start|>system\\n' + messages[0]['content'] + '<|im_end|>\\n' }}\n    {%- else %}\n        {{- '<|im_start|>system\\nYou are Qwen, created by Alibaba Cloud. You are a helpful assistant.<|im_end|>\\n' }}\n    {%- endif %}\n{%- endif %}\n{%- for message in messages %}\n    {%- if (message.role == \"user\") or (message.role == \"system\" and not loop.first) or (message.role == \"assistant\" and not message.tool_calls) %}\n        {{- '<|im_start|>' + message.role + '\\n' + message.content + '<|im_end|>' + '\\n' }}\n    {%- elif message.role == \"assistant\" %}\n        {{- '<|im_start|>' + message.role }}\n        {%- if message.content %}\n            {{- '\\n' + message.content }}\n        {%- endif %}\n        {%- for tool_call in message.tool_calls %}\n            {%- if tool_call.function is defined %}\n                {%- set tool_call = tool_call.function %}\n            {%- endif %}\n            {{- '\\n<tool_call>\\n{\"name\": \"' }}\n            {{- tool_call.name }}\n            {{- '\", \"arguments\": ' }}\n            {{- tool_call.arguments | tojson }}\n            {{- '}\\n</tool_call>' }}\n        {%- endfor %}\n        {{- '<|im_end|>\\n' }}\n    {%- elif message.role == \"tool\" %}\n        {%- if (loop.index0 == 0) or (messages[loop.index0 - 1].role != \"tool\") %}\n            {{- '<|im_start|>user' }}\n        {%- endif %}\n        {{- '\\n<tool_response>\\n' }}\n        {{- message.content }}\n        {{- '\\n</tool_response>' }}\n        {%- if loop.last or (messages[loop.index0 + 1].role != \"tool\") %}\n            {{- '<|im_end|>\\n' }}\n        {%- endif %}\n    {%- endif %}\n{%- endfor %}\n{%- if add_generation_prompt %}\n    {{- '<|im_start|>assistant\\n' }}\n{%- endif %}\n",
@@ -7916,51 +7981,6 @@
   },
   {
     "version": 1,
-<<<<<<< HEAD
-=======
-    "context_length": 131072,
-    "model_name": "HuatuoGPT-o1-LLaMA-3.1",
-    "model_lang": [
-      "en"
-    ],
-    "model_ability": [
-      "chat",
-      "tools"
-    ],
-    "model_description": "HuatuoGPT-o1 is a medical LLM designed for advanced medical reasoning. It generates a complex thought process, reflecting and refining its reasoning, before providing a final response.",
-    "model_specs": [
-      {
-        "model_format": "pytorch",
-        "model_size_in_billions": 8,
-        "quantizations": [
-          "none"
-        ],
-        "model_id": "FreedomIntelligence/HuatuoGPT-o1-8B"
-      },
-      {
-        "model_format": "pytorch",
-        "model_size_in_billions": 70,
-        "quantizations": [
-          "none"
-        ],
-        "model_id": "FreedomIntelligence/HuatuoGPT-o1-70B"
-      }
-    ],
-    "chat_template": "{{- bos_token }}\n{%- if custom_tools is defined %}\n    {%- set tools = custom_tools %}\n{%- endif %}\n{%- if not tools_in_user_message is defined %}\n    {%- set tools_in_user_message = true %}\n{%- endif %}\n{%- if not date_string is defined %}\n    {%- set date_string = \"26 Jul 2024\" %}\n{%- endif %}\n{%- if not tools is defined %}\n    {%- set tools = none %}\n{%- endif %}\n\n{#- This block extracts the system message, so we can slot it into the right place. #}\n{%- if messages[0]['role'] == 'system' %}\n    {%- set system_message = messages[0]['content']|trim %}\n    {%- set messages = messages[1:] %}\n{%- else %}\n    {%- set system_message = \"\" %}\n{%- endif %}\n\n{#- System message + builtin tools #}\n{{- \"<|start_header_id|>system<|end_header_id|>\\n\\n\" }}\n{%- if builtin_tools is defined or tools is not none %}\n    {{- \"Environment: ipython\\n\" }}\n{%- endif %}\n{%- if builtin_tools is defined %}\n    {{- \"Tools: \" + builtin_tools | reject('equalto', 'code_interpreter') | join(\", \") + \"\\n\\n\"}}\n{%- endif %}\n{{- \"Cutting Knowledge Date: December 2023\\n\" }}\n{{- \"Today Date: \" + date_string + \"\\n\\n\" }}\n{%- if tools is not none and not tools_in_user_message %}\n    {{- \"You have access to the following functions. To call a function, please respond with JSON for a function call.\" }}\n    {{- 'Respond in the format {\"name\": function name, \"parameters\": dictionary of argument name and its value}.' }}\n    {{- \"Do not use variables.\\n\\n\" }}\n    {%- for t in tools %}\n        {{- t | tojson(indent=4) }}\n        {{- \"\\n\\n\" }}\n    {%- endfor %}\n{%- endif %}\n{{- system_message }}\n{{- \"<|eot_id|>\" }}\n\n{#- Custom tools are passed in a user message with some extra guidance #}\n{%- if tools_in_user_message and not tools is none %}\n    {#- Extract the first user message so we can plug it in here #}\n    {%- if messages | length != 0 %}\n        {%- set first_user_message = messages[0]['content']|trim %}\n        {%- set messages = messages[1:] %}\n    {%- else %}\n        {{- raise_exception(\"Cannot put tools in the first user message when there's no first user message!\") }}\n{%- endif %}\n    {{- '<|start_header_id|>user<|end_header_id|>\\n\\n' -}}\n    {{- \"Given the following functions, please respond with a JSON for a function call \" }}\n    {{- \"with its proper arguments that best answers the given prompt.\\n\\n\" }}\n    {{- 'Respond in the format {\"name\": function name, \"parameters\": dictionary of argument name and its value}.' }}\n    {{- \"Do not use variables.\\n\\n\" }}\n    {%- for t in tools %}\n        {{- t | tojson(indent=4) }}\n        {{- \"\\n\\n\" }}\n    {%- endfor %}\n    {{- first_user_message + \"<|eot_id|>\"}}\n{%- endif %}\n\n{%- for message in messages %}\n    {%- if not (message.role == 'ipython' or message.role == 'tool' or 'tool_calls' in message) %}\n        {{- '<|start_header_id|>' + message['role'] + '<|end_header_id|>\\n\\n'+ message['content'] | trim + '<|eot_id|>' }}\n    {%- elif 'tool_calls' in message %}\n        {%- if not message.tool_calls|length == 1 %}\n            {{- raise_exception(\"This model only supports single tool-calls at once!\") }}\n        {%- endif %}\n        {%- set tool_call = message.tool_calls[0].function %}\n        {%- if builtin_tools is defined and tool_call.name in builtin_tools %}\n            {{- '<|start_header_id|>assistant<|end_header_id|>\\n\\n' -}}\n            {{- \"<|python_tag|>\" + tool_call.name + \".call(\" }}\n            {%- for arg_name, arg_val in tool_call.arguments | items %}\n                {{- arg_name + '=\"' + arg_val + '\"' }}\n                {%- if not loop.last %}\n                    {{- \", \" }}\n                {%- endif %}\n                {%- endfor %}\n            {{- \")\" }}\n        {%- else  %}\n            {{- '<|start_header_id|>assistant<|end_header_id|>\\n\\n' -}}\n            {{- '{\"name\": \"' + tool_call.name + '\", ' }}\n            {{- '\"parameters\": ' }}\n            {{- tool_call.arguments | tojson }}\n            {{- \"}\" }}\n        {%- endif %}\n        {%- if builtin_tools is defined %}\n            {#- This means we're in ipython mode #}\n            {{- \"<|eom_id|>\" }}\n        {%- else %}\n            {{- \"<|eot_id|>\" }}\n        {%- endif %}\n    {%- elif message.role == \"tool\" or message.role == \"ipython\" %}\n        {{- \"<|start_header_id|>ipython<|end_header_id|>\\n\\n\" }}\n        {%- if message.content is mapping or message.content is iterable %}\n            {{- message.content | tojson }}\n        {%- else %}\n            {{- message.content }}\n        {%- endif %}\n        {{- \"<|eot_id|>\" }}\n    {%- endif %}\n{%- endfor %}\n{%- if add_generation_prompt %}\n    {{- '<|start_header_id|>assistant<|end_header_id|>\\n\\n' }}\n{%- endif %}\n",
-    "stop_token_ids": [
-      128001,
-      128008,
-      128009
-    ],
-    "stop": [
-      "<|end_of_text|>",
-      "<|eot_id|>",
-      "<|eom_id|>"
-    ]
-  },
-  {
-    "version": 1,
->>>>>>> ba9206f2
     "context_length": 32768,
     "model_name": "qwen2.5-coder",
     "model_lang": [
